--- conflicted
+++ resolved
@@ -1,205 +1,143 @@
-import argparse
-import datetime
-import win_unicode_console
-from apiclient.discovery import build
-import httplib2
-from oauth2client import client
-from oauth2client import file
-from oauth2client import tools
-import pandas as pd
-from pandas import ExcelWriter
-import openpyxl
-from googleAPIget_service import get_service
-import sys
-
-win_unicode_console.enable()
-
-
-<<<<<<< HEAD
-=======
-scope = ['https://www.googleapis.com/auth/analytics.readonly']
-# Authenticate and construct service.
-service = get_service('analytics', 'v3', scope, 'client_secrets.json')
-profiles = service.management().profiles().list(
-accountId='~all',
-webPropertyId='~all').execute()
-#profiles is now list    
-
-print("Total results:" + profiles['totalResults'])
->>>>>>> 242b639d
-
-parser = argparse.ArgumentParser()
-
-#when doing argument parsing in command terminal put python before file name. No idea why, so just do it.
-
-
-#parser.add_argument("viewProfileID",type=int, help="GA View (profile) ID as a number") !!!already got this from loop!!!
-parser.add_argument("start_date", help="start date in format yyyy-mm-dd or 'yesterday' '7DaysAgo'")
-parser.add_argument("end_date", help="start date in format yyyy-mm-dd or 'today'")
-parser.add_argument("-f","--filters",default=2,type=int, help="Minimum number for metric, default is 2")
-parser.add_argument("-d","--dimensions",default="pagePath", help="The dimensions are the left hand side of the table, default is pagePath")
-parser.add_argument("-m","--metrics",default="pageviews", help="The metrics are the things on the left, default is pageviews")
-parser.add_argument("-n","--name",default='analytics-' + datetime.datetime.now().strftime("%Y-%m-%d-%H-%M-%S"),type=str, help="File name for final output, default is analytics- + the current date. You do NOT need to add file extension.")
-#parser.add_argument("-c", "--clean", action="count", default=0, help="clean output skips header and count and just sends csv rows")
-
-parser.add_argument("-g","--googleaccount",type=str, default="", help="Name of a google account; does not have to literally be the account name but becomes a token to access that particular set of secrets. Client secrets will have to be in this a file that is this string concatenated with client_secret.json.  OR if this is the name of a text file then every line in the text file is processed as one user and all results appended together into a file file")
-
-args = parser.parse_args()
-
-start_date = args.start_date
-end_date = args.end_date
-filters = args.filters
-dimensions = args.dimensions
-metrics = args.metrics
-name = args.name
-googleaccountstring = args.googleaccount
-
-
-scope = ['https://www.googleapis.com/auth/analytics.readonly']
-
-try:
-    googleaccountslist = open(googleaccountstring).read().splitlines()
-    # remove empty lines
-    googleaccountslist = [x.strip() for x in googleaccountslist if x.strip()]
-except:
-    googleaccountslist = [googleaccountstring]
-
-print(googleaccountslist)
-
-# command line options record
-options = [[start_date,end_date,filters,dimensions,metrics,name]]
-optionsdf = pd.DataFrame(options, columns=["start_date","end_date","filters","dimensions","metrics","name"])
-#print(optionsdf)
-
-if dimensions == "pagePath":
-    combinedDF = pd.DataFrame(columns=['viewid','Url',dimensions,metrics])
-else:
-<<<<<<< HEAD
-    combinedDF = pd.DataFrame(columns=['viewid',dimensions,metrics])
-    
-
-for thisgoogleaccount in googleaccountslist:
-    print(thisgoogleaccount)
-    if dimensions == "pagePath":
-        bigdf = pd.DataFrame(columns=['viewid','Url',dimensions,metrics])
-    else:
-        bigdf = pd.DataFrame(columns=['viewid',dimensions,metrics])
-    
-
-    # Authenticate and construct service.
-    service = get_service('analytics', 'v3', scope, 'client_secrets.json', thisgoogleaccount)
-
-    profiles = service.management().profiles().list(
-    accountId='~all',
-    webPropertyId='~all').execute()
-    #profiles is now list    
-
-    print("Processing: " + thisgoogleaccount)
-    print("Total profiles: " + str(profiles['totalResults']))
-
-    for item in profiles['items']:
-        if 'starred' in item:
-            smalldf = pd.DataFrame()
-            #print(item['id'] + ',' + start_date + ',' + end_date)
-            
-            print("Try querying: "+ str(item['id'])+":"+  item['websiteUrl'])
-            try:
-                results = service.data().ga().get(
-                ids='ga:' + str(item['id']),
-                start_date=start_date,
-                end_date=end_date,
-                filters='ga:pageviews>' + str(filters),
-                #sort='-ga:pageviews',
-                max_results='1000',
-                dimensions='ga:' + dimensions,
-                metrics='ga:' + metrics).execute()
-            except:
-                print("GA call failed for " + item['websiteUrl'])
-                results['totalResults'] = 0
-
-            if results['totalResults'] > 0:
-                print("returned rows: " + str(results['rows']))
-                #print(smalldf)
-                smalldf = smalldf.append(results['rows'])
-                #print(smalldf)
-                smalldf.columns = [dimensions,metrics]
-                #print(smalldf)
-            
-                smalldf.insert(0,'viewid',item['id'])
-                print(smalldf)
-
-                smalldf.insert(1,'websiteUrl',item['websiteUrl'])
-                if dimensions == "pagePath":
-                    smalldf['Url'] = smalldf['websiteUrl'] + smalldf[dimensions]
-                
-
-                bigdf = pd.concat([bigdf,smalldf],sort=True)
-                print(bigdf)
-
-    # Got the bigdf now of all the data from this account, so add it into the combined
-    combinedDF = pd.concat([combinedDF,bigdf],sort=True)
-
-    # Probably not necessary to actually delete them, but makes the code easier for me to understand
-    #del smalldf
-    del bigdf
-    del profiles
-    del service
-
-# Finished collecting everything, time to output to a file
-if googleaccountstring > "" :
-    name = googleaccountstring + "-" + name 
-
-combinedDF.to_excel(name + '.xlsx', sheet_name='data')
-
-
-
-print("finished")
-=======
-    bigdf = pd.DataFrame(columns=['viewid',dimensions,metrics])
-
-for item in profiles['items']:
-    if 'starred' in item:
-        smalldf = pd.DataFrame()
-        #print(item['id'] + ',' + start_date + ',' + end_date)
-        
-        try:
-          results = service.data().ga().get(
-          ids='ga:' + str(item['id']),
-          start_date=start_date,
-          end_date=end_date,
-          filters='ga:pageviews>' + str(filters),
-          #sort='-ga:pageviews',
-          max_results='1000',
-          dimensions='ga:' + dimensions,
-          metrics='ga:' + metrics).execute()
-        except:
-            print("GA call failed for " + item['websiteUrl'])
-            results['totalResults'] = 0
-
-        if results['totalResults'] > 0:
-            #print(results['rows'])
-            #print(smalldf)
-            smalldf = smalldf.append(results['rows'])
-            #print(smalldf)
-            smalldf.columns = [dimensions,metrics]
-            #print(smalldf)
-        
-            smalldf.insert(0,'viewid',item['id'])
-            #print(smalldf)
-
-            smalldf.insert(1,'websiteUrl',item['websiteUrl'])
-            if dimensions == "pagePath":
-                smalldf['Url'] = smalldf['websiteUrl'] + smalldf[dimensions]
-               
-
-            bigdf = pd.concat([bigdf,smalldf])
-            #print(bigdf)
-
-bigdf.reset_index()
-
-with ExcelWriter(name + '.xlsx') as writer:
-  bigdf.to_excel(writer, sheet_name='data')
-  optionsdf.to_excel(writer,sheet_name="Options")
-print("finished and outputed to excel file")
->>>>>>> 242b639d
-
+import argparse
+import datetime
+import win_unicode_console
+from apiclient.discovery import build
+import httplib2
+from oauth2client import client
+from oauth2client import file
+from oauth2client import tools
+import argparse
+import pandas as pd
+import openpyxl
+from googleAPIget_service import get_service
+import sys
+
+win_unicode_console.enable()
+
+
+
+parser = argparse.ArgumentParser()
+
+#when doing argument parsing in command terminal put python before file name. No idea why, so just do it.
+
+
+#parser.add_argument("viewProfileID",type=int, help="GA View (profile) ID as a number") !!!already got this from loop!!!
+parser.add_argument("start_date", help="start date in format yyyy-mm-dd or 'yesterday' '7DaysAgo'")
+parser.add_argument("end_date", help="start date in format yyyy-mm-dd or 'today'")
+parser.add_argument("-f","--filters",default=2,type=int, help="Minimum number for metric, default is 2")
+parser.add_argument("-d","--dimensions",default="pagePath", help="The dimensions are the left hand side of the table, default is pagePath")
+parser.add_argument("-m","--metrics",default="pageviews", help="The metrics are the things on the left, default is pageviews")
+parser.add_argument("-n","--name",default='analytics-' + datetime.datetime.now().strftime("%Y-%m-%d-%H-%M-%S"),type=str, help="File name for final output, default is analytics- + the current date. You do NOT need to add file extension.")
+#parser.add_argument("-c", "--clean", action="count", default=0, help="clean output skips header and count and just sends csv rows")
+
+parser.add_argument("-g","--googleaccount",type=str, default="", help="Name of a google account; does not have to literally be the account name but becomes a token to access that particular set of secrets. Client secrets will have to be in this a file that is this string concatenated with client_secret.json.  OR if this is the name of a text file then every line in the text file is processed as one user and all results appended together into a file file")
+
+args = parser.parse_args()
+
+start_date = args.start_date
+end_date = args.end_date
+filters = args.filters
+dimensions = args.dimensions
+metrics = args.metrics
+name = args.name
+googleaccountstring = args.googleaccount
+
+options = [[start_date,end_date,filters,dimensions,metrics,name,googleaccountstring]]
+optionsdf = pd.DataFrame(options, columns=["start_date","end_date","filters","dimensions","metrics","name","Google Account"])
+#print(optionsdf)
+
+scope = ['https://www.googleapis.com/auth/analytics.readonly']
+
+try:
+    googleaccountslist = open(googleaccountstring).read().splitlines()
+    # remove empty lines
+    googleaccountslist = [x.strip() for x in googleaccountslist if x.strip()]
+except:
+    googleaccountslist = [googleaccountstring]
+
+print(googleaccountslist)
+
+if dimensions == "pagePath":
+    combinedDF = pd.DataFrame(columns=['viewid','Url',dimensions,metrics])
+else:
+    combinedDF = pd.DataFrame(columns=['viewid',dimensions,metrics])
+    
+
+for thisgoogleaccount in googleaccountslist:
+    print(thisgoogleaccount)
+    if dimensions == "pagePath":
+        bigdf = pd.DataFrame(columns=['viewid','Url',dimensions,metrics])
+    else:
+        bigdf = pd.DataFrame(columns=['viewid',dimensions,metrics])
+    
+
+    # Authenticate and construct service.
+    service = get_service('analytics', 'v3', scope, 'client_secrets.json', thisgoogleaccount)
+
+    profiles = service.management().profiles().list(
+    accountId='~all',
+    webPropertyId='~all').execute()
+    #profiles is now list    
+
+    print("Processing: " + thisgoogleaccount)
+    print("Total profiles: " + str(profiles['totalResults']))
+
+    for item in profiles['items']:
+        if 'starred' in item:
+            smalldf = pd.DataFrame()
+            #print(item['id'] + ',' + start_date + ',' + end_date)
+            
+            print("Try querying: "+ str(item['id'])+":"+  item['websiteUrl'])
+            try:
+                results = service.data().ga().get(
+                ids='ga:' + str(item['id']),
+                start_date=start_date,
+                end_date=end_date,
+                filters='ga:pageviews>' + str(filters),
+                #sort='-ga:pageviews',
+                max_results='1000',
+                dimensions='ga:' + dimensions,
+                metrics='ga:' + metrics).execute()
+            except:
+                print("GA call failed for " + item['websiteUrl'])
+                results['totalResults'] = 0
+
+            if results['totalResults'] > 0:
+                print("returned rows: " + str(results['rows']))
+                #print(smalldf)
+                smalldf = smalldf.append(results['rows'])
+                #print(smalldf)
+                smalldf.columns = [dimensions,metrics]
+                #print(smalldf)
+            
+                smalldf.insert(0,'viewid',item['id'])
+                print(smalldf)
+
+                smalldf.insert(1,'websiteUrl',item['websiteUrl'])
+                if dimensions == "pagePath":
+                    smalldf['Url'] = smalldf['websiteUrl'] + smalldf[dimensions]
+                
+
+                bigdf = pd.concat([bigdf,smalldf],sort=True)
+                print(bigdf)
+
+    # Got the bigdf now of all the data from this account, so add it into the combined
+    combinedDF = pd.concat([combinedDF,bigdf],sort=True)
+
+    # Probably not necessary to actually delete them, but makes the code easier for me to understand
+    #del smalldf
+    del bigdf
+    del profiles
+    del service
+
+# Finished collecting everything, time to output to a file
+if googleaccountstring > "" :
+    name = googleaccountstring + "-" + name 
+
+combinedDF.reset_index()
+
+with ExcelWriter(name + '.xlsx') as writer:
+  combinedDF.to_excel(writer, sheet_name='data')
+  optionsdf.to_excel(writer,sheet_name="Options")
+print("finished and outputed to excel file")
+